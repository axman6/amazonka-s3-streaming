name:                amazonka-s3-streaming
version:             1.1.0.0
synopsis:            Provides conduits to upload data to S3 using the Multipart API
description:         Provides a conduit based streaming interface and a concurrent interface to
                     uploading data to S3 using the Multipart API. Also provides method to upload
                     files or bytestrings of known size in parallel. Please see README.md.
homepage:            https://github.com/Axman6/amazonka-s3-streaming#readme
license:             BSD3
license-file:        LICENSE
author:              Alex Mason
maintainer:          axman6+hackage@gmail.com
copyright:           Alex Mason, Copyright (c) 2016 Commonwealth Scientific and Industrial Research Organisation (CSIRO)
category:            Network, AWS, Cloud, Distributed Computing
build-type:          Simple
extra-source-files:  README.md, Changelog.md
cabal-version:       >=1.10
tested-with:         GHC == 8.0.* || == 8.2.2 || == 8.4.* || == 8.6.* || == 8.8.*

library
  hs-source-dirs:      src
  exposed-modules:     Network.AWS.S3.StreamingUpload
  default-language:    Haskell2010
  build-depends:       base >= 4.9 && < 5
                       , amazonka         >= 1.6        && < 1.7
                       , amazonka-core    >= 1.6        && < 1.7
                       , amazonka-s3      >= 1.6        && < 1.7
                       , conduit          >= 1.3        && < 1.4
<<<<<<< HEAD
                       , conduit-concurrent-map
                       , deepseq
                       , bytestring       >= 0.10.8.0   && < 0.11
                       , mmorph           >= 1.0.6      && < 1.2
                       , lens             >= 4.13       && < 5.0
                       , mtl              >= 2.2.1      && < 2.3
                       , exceptions       >= 0.8.2.1    && < 0.11
                       , resourcet
                       , async            >= 2          && < 2.3
                       , http-client      >= 0.4        && < 0.7
                       , vector
                       , text
=======
                       , bytestring       >= 0.10.8.0   && < 0.12
                       , lens             >= 4.13       && < 5.1
                       , mtl              >= 2.2.1      && < 2.3
                       , exceptions       >= 0.8.2.1    && < 0.11
                       , dlist            >= 0.8        && < 1.1
                       , async            >= 2          && < 2.3
                       , http-client      >= 0.4        && < 0.8
                       , transformers     >= 0.5        && < 0.7
>>>>>>> cabe7e53

flag s3upload-exe
  Description: Whether to build the s3upload executable for uploading files using this library.
  default: False
  manual: True

source-repository head
  type:     git
  location: https://github.com/Axman6/amazonka-s3-streaming

executable s3upload
  main-is: Main.hs
  ghc-options: -threaded -rtsopts "-with-rtsopts=-N -qg"
  default-language: Haskell2010
  if flag(s3upload-exe)
     buildable: True
  else
     buildable: False
  build-depends: base
                 , amazonka
                 , amazonka-core
                 , amazonka-s3
                 , amazonka-s3-streaming
                 , conduit-extra
                 , conduit
<<<<<<< HEAD
                 , lens
                 , text
=======
                 , text
>>>>>>> cabe7e53
<|MERGE_RESOLUTION|>--- conflicted
+++ resolved
@@ -25,29 +25,19 @@
                        , amazonka-core    >= 1.6        && < 1.7
                        , amazonka-s3      >= 1.6        && < 1.7
                        , conduit          >= 1.3        && < 1.4
-<<<<<<< HEAD
                        , conduit-concurrent-map
+                       , async            >= 2          && < 2.3
+                       , bytestring       >= 0.10.8.0   && < 0.12
                        , deepseq
-                       , bytestring       >= 0.10.8.0   && < 0.11
-                       , mmorph           >= 1.0.6      && < 1.2
-                       , lens             >= 4.13       && < 5.0
-                       , mtl              >= 2.2.1      && < 2.3
+                       , dlist            >= 0.8        && < 1.1
                        , exceptions       >= 0.8.2.1    && < 0.11
-                       , resourcet
-                       , async            >= 2          && < 2.3
-                       , http-client      >= 0.4        && < 0.7
-                       , vector
-                       , text
-=======
-                       , bytestring       >= 0.10.8.0   && < 0.12
+                       , http-client      >= 0.4        && < 0.8
                        , lens             >= 4.13       && < 5.1
                        , mtl              >= 2.2.1      && < 2.3
-                       , exceptions       >= 0.8.2.1    && < 0.11
-                       , dlist            >= 0.8        && < 1.1
-                       , async            >= 2          && < 2.3
-                       , http-client      >= 0.4        && < 0.8
+                       , resourcet
+                       , text
                        , transformers     >= 0.5        && < 0.7
->>>>>>> cabe7e53
+                       , vector
 
 flag s3upload-exe
   Description: Whether to build the s3upload executable for uploading files using this library.
@@ -73,9 +63,5 @@
                  , amazonka-s3-streaming
                  , conduit-extra
                  , conduit
-<<<<<<< HEAD
                  , lens
-                 , text
-=======
-                 , text
->>>>>>> cabe7e53
+                 , text